--- conflicted
+++ resolved
@@ -51,16 +51,12 @@
       end
 
       def <=>(other)
-<<<<<<< HEAD
         other = Version.new(other.to_s) unless other.is_a?(Python::Version)
 
         epoch_comparison = epoch_comparison(other)
         return epoch_comparison unless epoch_comparison.zero?
 
-        version_comparison = old_comp(other)
-=======
         version_comparison = super(other)
->>>>>>> 7827bd6a
         return version_comparison unless version_comparison.zero?
 
         post_version_comparison = post_version_comparison(other)
