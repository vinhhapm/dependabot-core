name: Gems - Bump Version
on: # yamllint disable-line rule:truthy
  schedule:
    - cron: '25 1 * * THU'
  workflow_dispatch:
    inputs:
      version_type:
        description: "Version Type?"
        required: true
        type: choice
        options:
          - minor
          - patch
        default: "minor"

jobs:
  Create-PR-To-Bump-Dependabot-Gems-Version:
    runs-on: ubuntu-latest
    steps:
      - name: Generate token
        id: generate_token
        uses: actions/create-github-app-token@21cfef2b496dd8ef5b904c159339626a10ad380e # v1.11.6
        with:
          app-id: ${{ secrets.DEPENDABOT_CORE_ACTION_AUTOMATION_APP_ID }}
          private-key: ${{ secrets.DEPENDABOT_CORE_ACTION_AUTOMATION_PRIVATE_KEY }}

      - uses: actions/checkout@11bd71901bbe5b1630ceea73d27597364c9af683 # v4.2.2
        with:
          token: ${{ steps.generate_token.outputs.token }}
          # Ensure we start from main in case the workflow is run from a branch
          ref: "main"

      # bump-version.rb needs bundler
<<<<<<< HEAD
      - uses: ruby/setup-ruby@32110d4e311bd8996b2a82bf2a43b714ccc91777 # v1.221.0
=======
      - uses: ruby/setup-ruby@922ebc4c5262cd14e07bb0e1db020984b6c064fe # v1.226.0
>>>>>>> 3275ce57
        with:
          # Use the version of bundler specified in `updater/Gemfile.lock`.
          # Otherwise the generated PR will change `BUNDLED WITH` in
          # `updater/Gemfile.lock`, which in prod will silently change the
          # version of bundler used by the bundler native helper.
          working-directory: updater
          # bundler-cache: true # not needed since we don't `bundle install` anything

      - name: Bump the version
        # Cron runs with no inputs, so version_type will default to 'minor'
        run: |
          NEW_VERSION=$(bin/bump-version.rb ${{ inputs.version_type || 'minor' }})
          echo "New version is: $NEW_VERSION"
          echo "NEW_VERSION=$NEW_VERSION" >> $GITHUB_ENV

      - name: Configure the git user
        run: |
          git config user.name "github-actions[bot]"
          # Specifying the full email allows the avatar to show up: https://github.com/orgs/community/discussions/26560
          git config user.email "41898282+github-actions[bot]@users.noreply.github.com"

      - name: Create a branch and commit the changes
        run: |
          # Using an idempotent branch name ensures no duplicate PR's are created
          # if the action is re-run before the previous PR is merged.
          # The branch name is purposefully different from the release tag to
          # avoid ambiguity when selecting git refs.
          git checkout -b "bump-to-v${{ env.NEW_VERSION }}"
          git add common/lib/dependabot.rb updater/Gemfile.lock Gemfile.lock
          echo "Creating commit / PR linking to the releases notes URL."
          echo "This URL will 404 until the release is actually tagged, which you should do as soon as the PR is merged."
          git commit -m "v${{ env.NEW_VERSION }}" -m "Release notes: https://github.com/${{ github.repository }}/releases/tag/v${{ env.NEW_VERSION }}"

      - name: Push the branch
        run: |
          echo "Pushing branch to remote. If this fails, check if a branch/PR already exists for this version."
          git config push.autoSetupRemote true
          git push

      - name: Create a PR from the branch with the commit
        run: |
          PR_URL=$(gh pr create --fill) # `fill` re-uses the title / body from the commit
          echo "PR created at URL: $PR_URL"
          echo "PR_URL=$PR_URL" >> $GITHUB_ENV
        env:
          GH_TOKEN: ${{ steps.generate_token.outputs.token }}

      - name: Set summary
        run: |
          echo ":rocket: PR created at URL: ${{ env.PR_URL }}" >> $GITHUB_STEP_SUMMARY
          echo "" >> $GITHUB_STEP_SUMMARY
          echo "After the PR is approved/merged, create a new release tagged as \`v${{ env.NEW_VERSION }}\`, _making sure to point it at the merge commit_:" >> $GITHUB_STEP_SUMMARY
          echo "* You can do this via the web UI - use the \`Generate release notes\` button and then edit as needed: https://github.com/${{ github.repository }}/releases/new?tag=v${{ env.NEW_VERSION }}&title=v${{ env.NEW_VERSION }}" >> $GITHUB_STEP_SUMMARY
          echo "* Or via the GitHub CLI:" >> $GITHUB_STEP_SUMMARY
          echo "\`\`\`" >> $GITHUB_STEP_SUMMARY
          echo "    gh release create v${{ env.NEW_VERSION }} --title v${{ env.NEW_VERSION }} --generate-notes --draft" >> $GITHUB_STEP_SUMMARY
          echo "    > https://github.com/${{ github.repository }}/releases/tag/untagged-XXXXXX" >> $GITHUB_STEP_SUMMARY
          echo "    # Use the generated URL to review/edit the release notes." >> $GITHUB_STEP_SUMMARY
          echo "\`\`\`" >> $GITHUB_STEP_SUMMARY
          echo "Once the release is tagged, another GitHub Action workflow automatically pushes it to RubyGems." >> $GITHUB_STEP_SUMMARY<|MERGE_RESOLUTION|>--- conflicted
+++ resolved
@@ -31,11 +31,7 @@
           ref: "main"
 
       # bump-version.rb needs bundler
-<<<<<<< HEAD
-      - uses: ruby/setup-ruby@32110d4e311bd8996b2a82bf2a43b714ccc91777 # v1.221.0
-=======
       - uses: ruby/setup-ruby@922ebc4c5262cd14e07bb0e1db020984b6c064fe # v1.226.0
->>>>>>> 3275ce57
         with:
           # Use the version of bundler specified in `updater/Gemfile.lock`.
           # Otherwise the generated PR will change `BUNDLED WITH` in
