--- conflicted
+++ resolved
@@ -262,11 +262,7 @@
     llhttp-ffi (0.4.0)
       ffi-compiler (~> 1.0)
       rake (~> 13.0)
-<<<<<<< HEAD
-    logger (1.6.6)
-=======
     logger (1.7.0)
->>>>>>> 1ba0d840
     mime-types (3.4.1)
       mime-types-data (~> 3.2015)
     mime-types-data (3.2022.0105)
@@ -363,11 +359,7 @@
     rdoc (6.6.3.1)
       psych (>= 4.0.0)
     regexp_parser (2.9.2)
-<<<<<<< HEAD
-    reline (0.6.0)
-=======
     reline (0.6.1)
->>>>>>> 1ba0d840
       io-console (~> 0.5)
     rest-client (2.1.0)
       http-accept (>= 1.7.0, < 2.0)
@@ -594,11 +586,7 @@
   json (2.9.1) sha256=d2bdef4644052fad91c1785d48263756fe32fcac08b96a20bb15840e96550d11
   language_server-protocol (3.17.0.3) sha256=3d5c58c02f44a20d972957a9febe386d7e7468ab3900ce6bd2b563dd910c6b3f
   llhttp-ffi (0.4.0) sha256=e5f7327db3cf8007e648342ef76347d6e0ae545a8402e519cca9c886eb37b001
-<<<<<<< HEAD
-  logger (1.6.6) sha256=dd618d24e637715472732e7eed02e33cfbdf56deaad225edd0f1f89d38024017
-=======
   logger (1.7.0) sha256=196edec7cc44b66cfb40f9755ce11b392f21f7967696af15d274dde7edff0203
->>>>>>> 1ba0d840
   mime-types (3.4.1) sha256=6bcf8b0e656b6ae9977bdc1351ef211d0383252d2f759a59ef4bcf254542fc46
   mime-types-data (3.2022.0105) sha256=d8c401ba9ea8b648b7145b90081789ec714e91fd625d82c5040079c5ea696f00
   mini_mime (1.1.5) sha256=8681b7e2e4215f2a159f9400b5816d85e9d8c6c6b491e96a12797e798f8bccef
@@ -636,11 +624,7 @@
   rake (13.2.1) sha256=46cb38dae65d7d74b6020a4ac9d48afed8eb8149c040eccf0523bec91907059d
   rdoc (6.6.3.1) sha256=39f7b749229ab5ad9d21c81586151c1dd7a549fa8be4070ee09b524f9c656345
   regexp_parser (2.9.2) sha256=5a27e767ad634f8a4b544520d5cd28a0db7aa1198a5d7c9d7e11d7b3d9066446
-<<<<<<< HEAD
-  reline (0.6.0) sha256=57620375dcbe56ec09bac7192bfb7460c716bbf0054dc94345ecaa5438e539d2
-=======
   reline (0.6.1) sha256=1afcc9d7cb1029cdbe780d72f2f09251ce46d3780050f3ec39c3ccc6b60675fb
->>>>>>> 1ba0d840
   rest-client (2.1.0) sha256=35a6400bdb14fae28596618e312776c158f7ebbb0ccad752ff4fa142bf2747e3
   rexml (3.4.1) sha256=c74527a9a0a04b4ec31dbe0dc4ed6004b960af943d8db42e539edde3a871abca
   rspec (3.13.0) sha256=d490914ac1d5a5a64a0e1400c1d54ddd2a501324d703b8cfe83f458337bab993
